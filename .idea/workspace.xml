--- conflicted
+++ resolved
@@ -1,12 +1,10 @@
 <?xml version="1.0" encoding="UTF-8"?>
 <project version="4">
   <component name="BookmarkManager">
-    <bookmark url="file://$PROJECT_DIR$/../table/node_modules/@crabel/doc-templ/static/styles/jsdoc.css" line="366" mnemonic="2" />
-    <bookmark url="file://$PROJECT_DIR$/../table/node_modules/@crabel/doc-templ/static/styles/jsdoc.css" line="135" mnemonic="1" />
+    <bookmark url="file://$PROJECT_DIR$/../util/str.js" line="540" mnemonic="1" />
   </component>
   <component name="ChangeListManager">
     <list default="true" id="8ab088d3-dc82-4aac-8e06-5f57ab84828d" name="Default" comment="">
-      <change beforePath="$PROJECT_DIR$/.idea/node-common.iml" afterPath="$PROJECT_DIR$/.idea/node-common.iml" />
       <change beforePath="$PROJECT_DIR$/.idea/workspace.xml" afterPath="$PROJECT_DIR$/.idea/workspace.xml" />
       <change beforePath="$PROJECT_DIR$/fs_util.js" afterPath="$PROJECT_DIR$/fs_util.js" />
       <change beforePath="$PROJECT_DIR$/proto.js" afterPath="$PROJECT_DIR$/proto.js" />
@@ -29,22 +27,9 @@
           <file leaf-file-name="Column.js" pinned="false" current-in-tab="false">
             <entry file="file://$PROJECT_DIR$/../table/lib/Column.js">
               <provider selected="true" editor-type-id="text-editor">
-<<<<<<< HEAD
-                <state relative-caret-position="1696">
-                  <caret line="106" column="0" lean-forward="false" selection-start-line="106" selection-start-column="0" selection-end-line="106" selection-end-column="0" />
-                  <folding>
-                    <marker date="1526076531704" expanded="true" signature="6499:6553" ph="/** @param {Number} val ...*/" />
-                    <marker date="1526076531704" expanded="true" signature="6914:6968" ph="/** @param {Number} val ...*/" />
-                    <marker date="1526076531704" expanded="true" signature="7378:7432" ph="/** @param {Number} val ...*/" />
-                    <marker date="1526076531704" expanded="true" signature="8099:8151" ph="/** @param {Date} val ...*/" />
-                    <marker date="1526076531704" expanded="true" signature="8260:8850" ph="/** Formats the given value using the column's width constraints and alignment. ...*/" />
-                    <marker date="1526076531704" expanded="true" signature="9767:9793" ph="/** @param index ...*/" />
-                  </folding>
-=======
                 <state relative-caret-position="0">
                   <caret line="125" column="0" lean-forward="false" selection-start-line="125" selection-start-column="0" selection-end-line="125" selection-end-column="0" />
                   <folding />
->>>>>>> 69cefcfc
                 </state>
               </provider>
             </entry>
@@ -62,72 +47,25 @@
           <file leaf-file-name="index.js" pinned="false" current-in-tab="true">
             <entry file="file://$PROJECT_DIR$/../field-checker/index.js">
               <provider selected="true" editor-type-id="text-editor">
-<<<<<<< HEAD
-                <state relative-caret-position="2272">
-                  <caret line="145" column="20" lean-forward="false" selection-start-line="145" selection-start-column="20" selection-end-line="145" selection-end-column="20" />
-                  <folding>
-                    <marker date="1526076531704" expanded="true" signature="1247:1268" ph="/**...*/" />
-                    <marker date="1526076531704" expanded="true" signature="1288:1530" ph="{...}" />
-                    <marker date="1526076531704" expanded="true" signature="1294:1355" ph="/**...*/" />
-                    <marker date="1526076531704" expanded="true" signature="1693:1714" ph="/**...*/" />
-                    <marker date="1526076531704" expanded="true" signature="1733:1872" ph="{...}" />
-                    <marker date="1526076531704" expanded="true" signature="1739:1788" ph="/**...*/" />
-                    <marker date="1526076531704" expanded="true" signature="2052:2110" ph="{&quot;DataType&quot;: DataType...}" />
-                  </folding>
-=======
                 <state relative-caret-position="975">
                   <caret line="65" column="67" lean-forward="false" selection-start-line="65" selection-start-column="67" selection-end-line="65" selection-end-column="67" />
                   <folding />
->>>>>>> 69cefcfc
                 </state>
               </provider>
             </entry>
           </file>
-<<<<<<< HEAD
-          <file leaf-file-name="package.json" pinned="false" current-in-tab="false">
-            <entry file="file://$PROJECT_DIR$/../field-checker/package.json">
-              <provider selected="true" editor-type-id="text-editor">
-                <state relative-caret-position="400">
-                  <caret line="25" column="0" lean-forward="false" selection-start-line="25" selection-start-column="0" selection-end-line="25" selection-end-column="0" />
-=======
           <file leaf-file-name="common.js" pinned="false" current-in-tab="false">
             <entry file="file://$PROJECT_DIR$/../table/lib/common.js">
               <provider selected="true" editor-type-id="text-editor">
                 <state relative-caret-position="2145">
                   <caret line="143" column="1" lean-forward="false" selection-start-line="143" selection-start-column="1" selection-end-line="143" selection-end-column="1" />
->>>>>>> 69cefcfc
                   <folding />
                 </state>
               </provider>
             </entry>
           </file>
-<<<<<<< HEAD
-          <file leaf-file-name="README.md" pinned="false" current-in-tab="true">
-            <entry file="file://$PROJECT_DIR$/../table/README.md">
-              <provider selected="true" editor-type-id="split-provider[text-editor;markdown-preview-editor]">
-                <state split_layout="FIRST">
-                  <first_editor relative-caret-position="864">
-                    <caret line="54" column="77" lean-forward="false" selection-start-line="54" selection-start-column="77" selection-end-line="54" selection-end-column="77" />
-                    <folding>
-                      <marker date="1526077220001" expanded="true" signature="2594:3258" ph="[...]" />
-                      <marker date="1526077220001" expanded="true" signature="4007:4524" ph="[...]" />
-                      <marker date="1526077220001" expanded="true" signature="4541:4724" ph="{&quot;Name&quot;: &quot;Richard Moore&quot;...}" />
-                      <marker date="1526077220001" expanded="true" signature="6888:7516" ph="[...]" />
-                      <marker date="1526077220001" expanded="true" signature="7531:8075" ph="[...]" />
-                      <marker date="1526077220001" expanded="true" signature="8160:8535" ph="[...]" />
-                    </folding>
-                  </first_editor>
-                  <second_editor />
-                </state>
-              </provider>
-            </entry>
-          </file>
-          <file leaf-file-name="Cell.js" pinned="false" current-in-tab="false">
-            <entry file="file://$PROJECT_DIR$/../table/lib/Cell.js">
-=======
           <file leaf-file-name="package.json" pinned="false" current-in-tab="false">
             <entry file="file://$PROJECT_DIR$/../field-checker/package.json">
->>>>>>> 69cefcfc
               <provider selected="true" editor-type-id="text-editor">
                 <state relative-caret-position="30">
                   <caret line="2" column="22" lean-forward="false" selection-start-line="2" selection-start-column="20" selection-end-line="2" selection-end-column="22" />
@@ -155,13 +93,8 @@
               <file leaf-file-name="Themed.js" pinned="false" current-in-tab="false">
                 <entry file="file://$PROJECT_DIR$/../table/renderers/Themed.js">
                   <provider selected="true" editor-type-id="text-editor">
-<<<<<<< HEAD
-                    <state relative-caret-position="0">
-                      <caret line="43" column="28" lean-forward="false" selection-start-line="43" selection-start-column="28" selection-end-line="43" selection-end-column="28" />
-=======
                     <state relative-caret-position="675">
                       <caret line="113" column="42" lean-forward="false" selection-start-line="113" selection-start-column="42" selection-end-line="113" selection-end-column="42" />
->>>>>>> 69cefcfc
                       <folding />
                     </state>
                   </provider>
@@ -170,36 +103,13 @@
               <file leaf-file-name="Table.js" pinned="false" current-in-tab="false">
                 <entry file="file://$PROJECT_DIR$/../table/Table.js">
                   <provider selected="true" editor-type-id="text-editor">
-<<<<<<< HEAD
-                    <state relative-caret-position="1232">
-                      <caret line="77" column="21" lean-forward="false" selection-start-line="77" selection-start-column="21" selection-end-line="77" selection-end-column="21" />
-=======
                     <state relative-caret-position="375">
                       <caret line="25" column="9" lean-forward="false" selection-start-line="25" selection-start-column="9" selection-end-line="25" selection-end-column="9" />
->>>>>>> 69cefcfc
                       <folding />
                     </state>
                   </provider>
                 </entry>
               </file>
-<<<<<<< HEAD
-              <file leaf-file-name="layout.tmpl" pinned="false" current-in-tab="false">
-                <entry file="file://$PROJECT_DIR$/../doc-templ/tmpl/layout.tmpl">
-                  <provider selected="true" editor-type-id="text-editor">
-                    <state relative-caret-position="144">
-                      <caret line="9" column="27" lean-forward="false" selection-start-line="9" selection-start-column="27" selection-end-line="9" selection-end-column="27" />
-                      <folding />
-                    </state>
-                  </provider>
-                </entry>
-              </file>
-              <file leaf-file-name="layout.tmpl" pinned="false" current-in-tab="false">
-                <entry file="file://$PROJECT_DIR$/../table/node_modules/@crabel/doc-templ/tmpl/layout.tmpl">
-                  <provider selected="true" editor-type-id="text-editor">
-                    <state relative-caret-position="576">
-                      <caret line="36" column="0" lean-forward="false" selection-start-line="36" selection-start-column="0" selection-end-line="36" selection-end-column="0" />
-                      <folding />
-=======
               <file leaf-file-name="README.md" pinned="false" current-in-tab="true">
                 <entry file="file://$PROJECT_DIR$/../table/README.md">
                   <provider selected="true" editor-type-id="split-provider[text-editor;markdown-preview-editor]">
@@ -209,24 +119,15 @@
                         <folding />
                       </first_editor>
                       <second_editor />
->>>>>>> 69cefcfc
-                    </state>
-                  </provider>
-                </entry>
-              </file>
-<<<<<<< HEAD
-              <file leaf-file-name="jsdoc.css" pinned="false" current-in-tab="true">
-                <entry file="file://$PROJECT_DIR$/../table/node_modules/@crabel/doc-templ/static/styles/jsdoc.css">
-                  <provider selected="true" editor-type-id="text-editor">
-                    <state relative-caret-position="1616">
-                      <caret line="270" column="4" lean-forward="false" selection-start-line="270" selection-start-column="4" selection-end-line="270" selection-end-column="4" />
-=======
+                    </state>
+                  </provider>
+                </entry>
+              </file>
               <file leaf-file-name="num.js" pinned="false" current-in-tab="false">
                 <entry file="file://$PROJECT_DIR$/../util/num.js">
                   <provider selected="true" editor-type-id="text-editor">
                     <state relative-caret-position="698">
                       <caret line="102" column="27" lean-forward="false" selection-start-line="102" selection-start-column="27" selection-end-line="102" selection-end-column="27" />
->>>>>>> 69cefcfc
                       <folding />
                     </state>
                   </provider>
@@ -239,13 +140,8 @@
               <file leaf-file-name="simple_table.js" pinned="false" current-in-tab="false">
                 <entry file="file://$PROJECT_DIR$/../table/samples/simple_table.js">
                   <provider selected="true" editor-type-id="text-editor">
-<<<<<<< HEAD
-                    <state relative-caret-position="560">
-                      <caret line="36" column="59" lean-forward="false" selection-start-line="36" selection-start-column="59" selection-end-line="36" selection-end-column="59" />
-=======
                     <state relative-caret-position="510">
                       <caret line="34" column="6" lean-forward="false" selection-start-line="34" selection-start-column="6" selection-end-line="34" selection-end-column="6" />
->>>>>>> 69cefcfc
                       <folding />
                     </state>
                   </provider>
@@ -254,13 +150,8 @@
               <file leaf-file-name="csv_table.js" pinned="false" current-in-tab="true">
                 <entry file="file://$PROJECT_DIR$/../table/samples/csv_table.js">
                   <provider selected="true" editor-type-id="text-editor">
-<<<<<<< HEAD
-                    <state relative-caret-position="1040">
-                      <caret line="65" column="4" lean-forward="false" selection-start-line="65" selection-start-column="4" selection-end-line="65" selection-end-column="4" />
-=======
                     <state relative-caret-position="330">
                       <caret line="22" column="53" lean-forward="false" selection-start-line="22" selection-start-column="53" selection-end-line="22" selection-end-column="53" />
->>>>>>> 69cefcfc
                       <folding />
                     </state>
                   </provider>
@@ -299,11 +190,7 @@
               <file leaf-file-name="index.js" pinned="false" current-in-tab="false">
                 <entry file="file://$PROJECT_DIR$/../log/index.js">
                   <provider selected="true" editor-type-id="text-editor">
-<<<<<<< HEAD
-                    <state relative-caret-position="6032">
-=======
                     <state relative-caret-position="5655">
->>>>>>> 69cefcfc
                       <caret line="377" column="19" lean-forward="false" selection-start-line="377" selection-start-column="19" selection-end-line="377" selection-end-column="19" />
                       <folding />
                     </state>
@@ -329,8 +216,6 @@
   <component name="IdeDocumentHistory">
     <option name="CHANGED_PATHS">
       <list>
-<<<<<<< HEAD
-=======
         <option value="$PROJECT_DIR$/../table/renderers/ThemedRenderer.js" />
         <option value="$PROJECT_DIR$/../../cgalavis/crabel-shared/crabel/text/Table.h" />
         <option value="$PROJECT_DIR$/../table/renderers/plain_text.js" />
@@ -338,7 +223,6 @@
         <option value="$PROJECT_DIR$/../table/index.js" />
         <option value="$PROJECT_DIR$/str_util.js" />
         <option value="$PROJECT_DIR$/csv.js" />
->>>>>>> 69cefcfc
         <option value="$PROJECT_DIR$/index.js" />
         <option value="$PROJECT_DIR$/package.json" />
         <option value="$PROJECT_DIR$/../table/samples/data.csv" />
@@ -379,21 +263,10 @@
         <option value="$PROJECT_DIR$/../field-checker/package.json" />
         <option value="$PROJECT_DIR$/../table/samples/csv_table.js" />
         <option value="$PROJECT_DIR$/../field-checker/index.js" />
-<<<<<<< HEAD
-        <option value="$PROJECT_DIR$/../table/README.md" />
-        <option value="$PROJECT_DIR$/../table/node_modules/@crabel/doc-templ/static/styles/prettify.css" />
-        <option value="$PROJECT_DIR$/../doc-templ/static/styles/jsdoc.css" />
-        <option value="$PROJECT_DIR$/../doc-templ/static/styles/prettify.css" />
-        <option value="$PROJECT_DIR$/../table/node_modules/@crabel/doc-templ/static/scripts/linenumber.js" />
-        <option value="$PROJECT_DIR$/../doc-templ/tmpl/layout.tmpl" />
-        <option value="$PROJECT_DIR$/../table/node_modules/@crabel/doc-templ/tmpl/layout.tmpl" />
-        <option value="$PROJECT_DIR$/../table/node_modules/@crabel/doc-templ/static/styles/jsdoc.css" />
-=======
         <option value="$PROJECT_DIR$/../util/README.md" />
         <option value="$PROJECT_DIR$/../util/num.js" />
         <option value="$PROJECT_DIR$/../table/lib/Column.js" />
         <option value="$PROJECT_DIR$/../field-checker/README.md" />
->>>>>>> 69cefcfc
       </list>
     </option>
   </component>
@@ -492,10 +365,7 @@
     </navigator>
     <panes>
       <pane id="Scope" />
-<<<<<<< HEAD
-=======
       <pane id="Scratches" />
->>>>>>> 69cefcfc
       <pane id="ProjectPane">
         <subPane>
           <expand>
@@ -506,64 +376,12 @@
             <path>
               <item name="node-common" type="b2602c69:ProjectViewProjectNode" />
               <item name="node-common" type="47feb1d3:ProjectViewModuleNode" />
-              <item name="doc-templ" type="462c0819:PsiDirectoryNode" />
+              <item name="field-checker" type="462c0819:PsiDirectoryNode" />
             </path>
             <path>
               <item name="node-common" type="b2602c69:ProjectViewProjectNode" />
               <item name="node-common" type="47feb1d3:ProjectViewModuleNode" />
-              <item name="doc-templ" type="462c0819:PsiDirectoryNode" />
-              <item name="static" type="462c0819:PsiDirectoryNode" />
-            </path>
-            <path>
-              <item name="node-common" type="b2602c69:ProjectViewProjectNode" />
-              <item name="node-common" type="47feb1d3:ProjectViewModuleNode" />
-              <item name="doc-templ" type="462c0819:PsiDirectoryNode" />
-              <item name="tmpl" type="462c0819:PsiDirectoryNode" />
-            </path>
-            <path>
-              <item name="node-common" type="b2602c69:ProjectViewProjectNode" />
-              <item name="node-common" type="47feb1d3:ProjectViewModuleNode" />
-              <item name="table" type="462c0819:PsiDirectoryNode" />
-            </path>
-            <path>
-              <item name="node-common" type="b2602c69:ProjectViewProjectNode" />
-              <item name="node-common" type="47feb1d3:ProjectViewModuleNode" />
-              <item name="table" type="462c0819:PsiDirectoryNode" />
-              <item name="node_modules" type="462c0819:PsiDirectoryNode" />
-            </path>
-            <path>
-              <item name="node-common" type="b2602c69:ProjectViewProjectNode" />
-              <item name="node-common" type="47feb1d3:ProjectViewModuleNode" />
-              <item name="table" type="462c0819:PsiDirectoryNode" />
-              <item name="node_modules" type="462c0819:PsiDirectoryNode" />
-              <item name="@crabel" type="462c0819:PsiDirectoryNode" />
-            </path>
-            <path>
-              <item name="node-common" type="b2602c69:ProjectViewProjectNode" />
-              <item name="node-common" type="47feb1d3:ProjectViewModuleNode" />
-              <item name="table" type="462c0819:PsiDirectoryNode" />
-              <item name="node_modules" type="462c0819:PsiDirectoryNode" />
-              <item name="@crabel" type="462c0819:PsiDirectoryNode" />
-              <item name="doc-templ" type="462c0819:PsiDirectoryNode" />
-            </path>
-            <path>
-              <item name="node-common" type="b2602c69:ProjectViewProjectNode" />
-              <item name="node-common" type="47feb1d3:ProjectViewModuleNode" />
-              <item name="table" type="462c0819:PsiDirectoryNode" />
-              <item name="node_modules" type="462c0819:PsiDirectoryNode" />
-              <item name="@crabel" type="462c0819:PsiDirectoryNode" />
-              <item name="doc-templ" type="462c0819:PsiDirectoryNode" />
-              <item name="static" type="462c0819:PsiDirectoryNode" />
-            </path>
-            <path>
-              <item name="node-common" type="b2602c69:ProjectViewProjectNode" />
-              <item name="node-common" type="47feb1d3:ProjectViewModuleNode" />
-              <item name="table" type="462c0819:PsiDirectoryNode" />
-              <item name="node_modules" type="462c0819:PsiDirectoryNode" />
-              <item name="@crabel" type="462c0819:PsiDirectoryNode" />
-              <item name="doc-templ" type="462c0819:PsiDirectoryNode" />
-              <item name="static" type="462c0819:PsiDirectoryNode" />
-              <item name="styles" type="462c0819:PsiDirectoryNode" />
+              <item name="log" type="462c0819:PsiDirectoryNode" />
             </path>
             <path>
               <item name="node-common" type="b2602c69:ProjectViewProjectNode" />
@@ -580,21 +398,13 @@
           <select />
         </subPane>
       </pane>
-<<<<<<< HEAD
-      <pane id="Scratches" />
-=======
->>>>>>> 69cefcfc
     </panes>
   </component>
   <component name="PropertiesComponent">
     <property name="WebServerToolWindowFactoryState" value="false" />
-    <property name="last_opened_file_path" value="$PROJECT_DIR$/../doc-templ" />
+    <property name="last_opened_file_path" value="$PROJECT_DIR$/../field-checker/tests/field-checker.js" />
     <property name="HbShouldOpenHtmlAsHb" value="" />
-<<<<<<< HEAD
-    <property name="settings.editor.selected.configurable" value="web-ide.project.structure" />
-=======
     <property name="settings.editor.selected.configurable" value="reference.settingsdialog.IDE.editor.colors" />
->>>>>>> 69cefcfc
     <property name="javascript.nodejs.core.library.configured.version" value="8.11.1" />
     <property name="node.js.path.for.package.eslint" value="project" />
     <property name="node.js.detected.package.eslint" value="true" />
@@ -667,26 +477,12 @@
       <workItem from="1524837285250" duration="13468000" />
       <workItem from="1524872026583" duration="790000" />
       <workItem from="1524889123986" duration="12702000" />
-<<<<<<< HEAD
-      <workItem from="1525365939423" duration="15204000" />
-      <workItem from="1526076638283" duration="5114000" />
-=======
       <workItem from="1525365939423" duration="14604000" />
       <workItem from="1525438296410" duration="5730000" />
->>>>>>> 69cefcfc
     </task>
     <servers />
   </component>
   <component name="TimeTrackingManager">
-<<<<<<< HEAD
-    <option name="totallyTimeSpent" value="235872000" />
-  </component>
-  <component name="ToolWindowManager">
-    <frame x="0" y="33" width="3840" height="2100" extended-state="7" />
-    <editor active="true" />
-    <layout>
-      <window_info id="Project" active="false" anchor="left" auto_hide="false" internal_type="DOCKED" type="DOCKED" visible="true" show_stripe_button="true" weight="0.08245522" sideWeight="0.5" order="0" side_tool="false" content_ui="combo" />
-=======
     <option name="totallyTimeSpent" value="235888000" />
   </component>
   <component name="ToolWindowManager">
@@ -694,17 +490,12 @@
     <editor active="true" />
     <layout>
       <window_info id="Project" active="false" anchor="left" auto_hide="false" internal_type="DOCKED" type="DOCKED" visible="true" show_stripe_button="true" weight="0.09641728" sideWeight="0.5" order="0" side_tool="false" content_ui="combo" />
->>>>>>> 69cefcfc
       <window_info id="TODO" active="false" anchor="bottom" auto_hide="false" internal_type="DOCKED" type="DOCKED" visible="false" show_stripe_button="true" weight="0.33" sideWeight="0.5" order="8" side_tool="false" content_ui="tabs" />
       <window_info id="Docker" active="false" anchor="bottom" auto_hide="false" internal_type="DOCKED" type="DOCKED" visible="false" show_stripe_button="false" weight="0.33" sideWeight="0.5" order="0" side_tool="false" content_ui="tabs" />
       <window_info id="Event Log" active="false" anchor="bottom" auto_hide="false" internal_type="DOCKED" type="DOCKED" visible="false" show_stripe_button="true" weight="0.32959756" sideWeight="0.5" order="1" side_tool="true" content_ui="tabs" />
       <window_info id="Version Control" active="false" anchor="bottom" auto_hide="false" internal_type="DOCKED" type="DOCKED" visible="false" show_stripe_button="true" weight="0.33" sideWeight="0.5" order="2" side_tool="false" content_ui="tabs" />
+      <window_info id="npm" active="false" anchor="left" auto_hide="false" internal_type="DOCKED" type="DOCKED" visible="false" show_stripe_button="true" weight="0.33" sideWeight="0.5" order="2" side_tool="true" content_ui="tabs" />
       <window_info id="Run" active="false" anchor="right" auto_hide="false" internal_type="DOCKED" type="DOCKED" visible="false" show_stripe_button="true" weight="0.23709168" sideWeight="0.5" order="4" side_tool="false" content_ui="tabs" />
-      <window_info id="npm" active="false" anchor="left" auto_hide="false" internal_type="DOCKED" type="DOCKED" visible="false" show_stripe_button="true" weight="0.33" sideWeight="0.5" order="2" side_tool="true" content_ui="tabs" />
-<<<<<<< HEAD
-=======
-      <window_info id="Run" active="false" anchor="right" auto_hide="false" internal_type="DOCKED" type="DOCKED" visible="false" show_stripe_button="true" weight="0.23709168" sideWeight="0.5" order="4" side_tool="false" content_ui="tabs" />
->>>>>>> 69cefcfc
       <window_info id="Structure" active="false" anchor="left" auto_hide="false" internal_type="DOCKED" type="DOCKED" visible="false" show_stripe_button="true" weight="0.25" sideWeight="0.5" order="1" side_tool="false" content_ui="tabs" />
       <window_info id="Terminal" active="false" anchor="right" auto_hide="false" internal_type="DOCKED" type="DOCKED" visible="false" show_stripe_button="true" weight="0.2357745" sideWeight="0.5" order="3" side_tool="false" content_ui="tabs" />
       <window_info id="Favorites" active="false" anchor="left" auto_hide="false" internal_type="DOCKED" type="DOCKED" visible="false" show_stripe_button="true" weight="0.33" sideWeight="0.5" order="2" side_tool="true" content_ui="tabs" />
@@ -734,14 +525,6 @@
           <line>1113</line>
           <option name="timeStamp" value="67" />
         </line-breakpoint>
-<<<<<<< HEAD
-        <line-breakpoint enabled="true" type="javascript">
-          <url>file://$PROJECT_DIR$/../table/renderers/Themed.js</url>
-          <line>172</line>
-          <option name="timeStamp" value="77" />
-        </line-breakpoint>
-=======
->>>>>>> 69cefcfc
       </breakpoints>
       <breakpoints-dialog>
         <breakpoints-dialog />
@@ -751,8 +534,6 @@
     <watches-manager />
   </component>
   <component name="editorHistoryManager">
-<<<<<<< HEAD
-=======
     <entry file="file://$APPLICATION_CONFIG_DIR$/javascript/nodejs/8.9.4/core-modules/module.js" />
     <entry file="file://$PROJECT_DIR$/../table/node_modules/@crabel/xtime/index.js" />
     <entry file="file://$PROJECT_DIR$/../table/node_modules/@crabel/shared/str_util.js" />
@@ -767,7 +548,6 @@
         </state>
       </provider>
     </entry>
->>>>>>> 69cefcfc
     <entry file="file://$PROJECT_DIR$/../util/samples/obj.js">
       <provider selected="true" editor-type-id="text-editor">
         <state relative-caret-position="210">
@@ -901,8 +681,6 @@
       <provider selected="true" editor-type-id="text-editor">
         <state relative-caret-position="32">
           <caret line="2" column="41" lean-forward="false" selection-start-line="2" selection-start-column="41" selection-end-line="2" selection-end-column="41" />
-<<<<<<< HEAD
-=======
         </state>
       </provider>
     </entry>
@@ -918,7 +696,6 @@
         <state relative-caret-position="2145">
           <caret line="143" column="1" lean-forward="false" selection-start-line="143" selection-start-column="1" selection-end-line="143" selection-end-column="1" />
           <folding />
->>>>>>> 69cefcfc
         </state>
       </provider>
     </entry>
@@ -932,39 +709,24 @@
     </entry>
     <entry file="file://$PROJECT_DIR$/../table/samples/simple_table.js">
       <provider selected="true" editor-type-id="text-editor">
-<<<<<<< HEAD
-        <state relative-caret-position="560">
-          <caret line="36" column="59" lean-forward="false" selection-start-line="36" selection-start-column="59" selection-end-line="36" selection-end-column="59" />
-=======
         <state relative-caret-position="510">
           <caret line="34" column="6" lean-forward="false" selection-start-line="34" selection-start-column="6" selection-end-line="34" selection-end-column="6" />
->>>>>>> 69cefcfc
           <folding />
         </state>
       </provider>
     </entry>
     <entry file="file://$PROJECT_DIR$/../table/samples/options.js">
       <provider selected="true" editor-type-id="text-editor">
-<<<<<<< HEAD
-        <state relative-caret-position="1023">
-          <caret line="181" column="8" lean-forward="false" selection-start-line="181" selection-start-column="8" selection-end-line="181" selection-end-column="8" />
-=======
         <state relative-caret-position="210">
           <caret line="14" column="65" lean-forward="false" selection-start-line="14" selection-start-column="65" selection-end-line="14" selection-end-column="65" />
           <folding />
->>>>>>> 69cefcfc
         </state>
       </provider>
     </entry>
     <entry file="file://$PROJECT_DIR$/../../schema/coder/bin/coder">
       <provider selected="true" editor-type-id="text-editor">
-<<<<<<< HEAD
-        <state relative-caret-position="0">
-          <caret line="43" column="28" lean-forward="false" selection-start-line="43" selection-start-column="28" selection-end-line="43" selection-end-column="28" />
-=======
         <state relative-caret-position="435">
           <caret line="29" column="11" lean-forward="false" selection-start-line="29" selection-start-column="11" selection-end-line="29" selection-end-column="11" />
->>>>>>> 69cefcfc
           <folding />
         </state>
       </provider>
@@ -979,68 +741,20 @@
     </entry>
     <entry file="file://$PROJECT_DIR$/../log/index.js">
       <provider selected="true" editor-type-id="text-editor">
-<<<<<<< HEAD
-        <state relative-caret-position="6032">
-=======
         <state relative-caret-position="5655">
->>>>>>> 69cefcfc
           <caret line="377" column="19" lean-forward="false" selection-start-line="377" selection-start-column="19" selection-end-line="377" selection-end-column="19" />
           <folding />
         </state>
       </provider>
     </entry>
-<<<<<<< HEAD
-    <entry file="file://$PROJECT_DIR$/../table/lib/common.js">
-      <provider selected="true" editor-type-id="text-editor">
-        <state relative-caret-position="2272">
-          <caret line="145" column="20" lean-forward="false" selection-start-line="145" selection-start-column="20" selection-end-line="145" selection-end-column="20" />
-          <folding>
-            <marker date="1526076531704" expanded="true" signature="1247:1268" ph="/**...*/" />
-            <marker date="1526076531704" expanded="true" signature="1288:1530" ph="{...}" />
-            <marker date="1526076531704" expanded="true" signature="1294:1355" ph="/**...*/" />
-            <marker date="1526076531704" expanded="true" signature="1693:1714" ph="/**...*/" />
-            <marker date="1526076531704" expanded="true" signature="1733:1872" ph="{...}" />
-            <marker date="1526076531704" expanded="true" signature="1739:1788" ph="/**...*/" />
-            <marker date="1526076531704" expanded="true" signature="2052:2110" ph="{&quot;DataType&quot;: DataType...}" />
-          </folding>
-        </state>
-      </provider>
-    </entry>
-    <entry file="file://$PROJECT_DIR$/../table/lib/Column.js">
-      <provider selected="true" editor-type-id="text-editor">
-        <state relative-caret-position="1696">
-          <caret line="106" column="0" lean-forward="false" selection-start-line="106" selection-start-column="0" selection-end-line="106" selection-end-column="0" />
-          <folding>
-            <marker date="1526076531704" expanded="true" signature="6499:6553" ph="/** @param {Number} val ...*/" />
-            <marker date="1526076531704" expanded="true" signature="6914:6968" ph="/** @param {Number} val ...*/" />
-            <marker date="1526076531704" expanded="true" signature="7378:7432" ph="/** @param {Number} val ...*/" />
-            <marker date="1526076531704" expanded="true" signature="8099:8151" ph="/** @param {Date} val ...*/" />
-            <marker date="1526076531704" expanded="true" signature="8260:8850" ph="/** Formats the given value using the column's width constraints and alignment. ...*/" />
-            <marker date="1526076531704" expanded="true" signature="9767:9793" ph="/** @param index ...*/" />
-          </folding>
-        </state>
-      </provider>
-    </entry>
-    <entry file="file://$PROJECT_DIR$/../field-checker/index.js">
-      <provider selected="true" editor-type-id="text-editor">
-        <state relative-caret-position="608">
-          <caret line="39" column="87" lean-forward="false" selection-start-line="39" selection-start-column="87" selection-end-line="39" selection-end-column="87" />
-=======
     <entry file="file://$PROJECT_DIR$/../table/samples/csv_table.js">
       <provider selected="true" editor-type-id="text-editor">
         <state relative-caret-position="330">
           <caret line="22" column="53" lean-forward="false" selection-start-line="22" selection-start-column="53" selection-end-line="22" selection-end-column="53" />
->>>>>>> 69cefcfc
-          <folding />
-        </state>
-      </provider>
-    </entry>
-<<<<<<< HEAD
-    <entry file="file://$PROJECT_DIR$/../field-checker/package.json">
-      <provider selected="true" editor-type-id="text-editor">
-        <state relative-caret-position="400">
-          <caret line="25" column="0" lean-forward="false" selection-start-line="25" selection-start-column="0" selection-end-line="25" selection-end-column="0" />
-=======
+          <folding />
+        </state>
+      </provider>
+    </entry>
     <entry file="file://$PROJECT_DIR$/../util/str.js">
       <provider selected="true" editor-type-id="text-editor">
         <state relative-caret-position="210">
@@ -1088,148 +802,38 @@
       <provider selected="true" editor-type-id="text-editor">
         <state relative-caret-position="525">
           <caret line="35" column="2" lean-forward="false" selection-start-line="35" selection-start-column="2" selection-end-line="35" selection-end-column="2" />
->>>>>>> 69cefcfc
-          <folding />
-        </state>
-      </provider>
-    </entry>
-    <entry file="file://$PROJECT_DIR$/../table/README.md">
-      <provider selected="true" editor-type-id="split-provider[text-editor;markdown-preview-editor]">
-        <state split_layout="FIRST">
-          <first_editor relative-caret-position="864">
-            <caret line="54" column="77" lean-forward="false" selection-start-line="54" selection-start-column="77" selection-end-line="54" selection-end-column="77" />
-            <folding>
-              <marker date="1526077220001" expanded="true" signature="2594:3258" ph="[...]" />
-              <marker date="1526077220001" expanded="true" signature="4007:4524" ph="[...]" />
-              <marker date="1526077220001" expanded="true" signature="4541:4724" ph="{&quot;Name&quot;: &quot;Richard Moore&quot;...}" />
-              <marker date="1526077220001" expanded="true" signature="6888:7516" ph="[...]" />
-              <marker date="1526077220001" expanded="true" signature="7531:8075" ph="[...]" />
-              <marker date="1526077220001" expanded="true" signature="8160:8535" ph="[...]" />
-            </folding>
-          </first_editor>
-          <second_editor />
-        </state>
-      </provider>
-    </entry>
-    <entry file="file://$PROJECT_DIR$/../table/node_modules/@crabel/doc-templ/static/styles/prettify.css">
+          <folding />
+        </state>
+      </provider>
+    </entry>
+    <entry file="file://$PROJECT_DIR$/../table/lib/Column.js">
       <provider selected="true" editor-type-id="text-editor">
         <state relative-caret-position="0">
-<<<<<<< HEAD
-          <caret line="0" column="0" lean-forward="false" selection-start-line="0" selection-start-column="0" selection-end-line="0" selection-end-column="0" />
-=======
           <caret line="125" column="0" lean-forward="false" selection-start-line="125" selection-start-column="0" selection-end-line="125" selection-end-column="0" />
->>>>>>> 69cefcfc
-          <folding />
-        </state>
-      </provider>
-    </entry>
-<<<<<<< HEAD
-    <entry file="file://$PROJECT_DIR$/../doc-templ/static/styles/prettify.css">
-      <provider selected="true" editor-type-id="text-editor">
-        <state relative-caret-position="1280">
-          <caret line="80" column="0" lean-forward="false" selection-start-line="80" selection-start-column="0" selection-end-line="80" selection-end-column="0" />
-          <folding />
-        </state>
-      </provider>
-    </entry>
-    <entry file="file://$PROJECT_DIR$/../doc-templ/static/styles/jsdoc.css">
-      <provider selected="true" editor-type-id="text-editor">
-        <state relative-caret-position="1995">
-          <caret line="683" column="0" lean-forward="false" selection-start-line="683" selection-start-column="0" selection-end-line="683" selection-end-column="0" />
-          <folding />
-        </state>
-      </provider>
-    </entry>
-    <entry file="file://$PROJECT_DIR$/../table/node_modules/@crabel/doc-templ/tmpl/source.tmpl">
-      <provider selected="true" editor-type-id="text-editor">
-        <state relative-caret-position="0">
-          <caret line="0" column="0" lean-forward="false" selection-start-line="0" selection-start-column="0" selection-end-line="0" selection-end-column="0" />
-=======
+          <folding />
+        </state>
+      </provider>
+    </entry>
     <entry file="file://$PROJECT_DIR$/../table/package.json">
       <provider selected="true" editor-type-id="text-editor">
         <state relative-caret-position="30">
           <caret line="2" column="19" lean-forward="false" selection-start-line="2" selection-start-column="19" selection-end-line="2" selection-end-column="19" />
->>>>>>> 69cefcfc
-          <folding />
-        </state>
-      </provider>
-    </entry>
-<<<<<<< HEAD
-    <entry file="file://$PROJECT_DIR$/../table/node_modules/@crabel/doc-templ/static/scripts/prettify/prettify.js">
-      <provider selected="true" editor-type-id="text-editor">
-        <state relative-caret-position="224">
-          <caret line="14" column="127" lean-forward="false" selection-start-line="14" selection-start-column="127" selection-end-line="14" selection-end-column="127" />
-          <folding />
-        </state>
-      </provider>
-    </entry>
-    <entry file="file://$PROJECT_DIR$/../table/node_modules/@crabel/doc-templ/static/scripts/linenumber.js">
-      <provider selected="true" editor-type-id="text-editor">
-        <state relative-caret-position="64">
-          <caret line="4" column="21" lean-forward="false" selection-start-line="4" selection-start-column="21" selection-end-line="4" selection-end-column="21" />
-          <folding>
-            <element signature="n#!!doc" expanded="false" />
-          </folding>
-        </state>
-      </provider>
-    </entry>
-    <entry file="file://$PROJECT_DIR$/../table/samples/csv_table.js">
-      <provider selected="true" editor-type-id="text-editor">
-        <state relative-caret-position="1040">
-          <caret line="65" column="4" lean-forward="false" selection-start-line="65" selection-start-column="4" selection-end-line="65" selection-end-column="4" />
-=======
+          <folding />
+        </state>
+      </provider>
+    </entry>
     <entry file="file://$PROJECT_DIR$/../table/lib/Cell.js">
       <provider selected="true" editor-type-id="text-editor">
         <state relative-caret-position="225">
           <caret line="15" column="2" lean-forward="false" selection-start-line="15" selection-start-column="2" selection-end-line="15" selection-end-column="2" />
->>>>>>> 69cefcfc
-          <folding />
-        </state>
-      </provider>
-    </entry>
-    <entry file="file://$PROJECT_DIR$/../table/node_modules/@crabel/doc-templ/publish.js">
-      <provider selected="true" editor-type-id="text-editor">
-<<<<<<< HEAD
-        <state relative-caret-position="1104">
-          <caret line="69" column="30" lean-forward="false" selection-start-line="69" selection-start-column="30" selection-end-line="69" selection-end-column="30" />
-          <folding>
-            <element signature="n#!!doc" expanded="false" />
-          </folding>
-        </state>
-      </provider>
-    </entry>
-    <entry file="file://$PROJECT_DIR$/../doc-templ/tmpl/layout.tmpl">
-      <provider selected="true" editor-type-id="text-editor">
-        <state relative-caret-position="144">
-          <caret line="9" column="27" lean-forward="false" selection-start-line="9" selection-start-column="27" selection-end-line="9" selection-end-column="27" />
-          <folding />
-        </state>
-      </provider>
-    </entry>
-    <entry file="file://$PROJECT_DIR$/../table/Table.js">
-      <provider selected="true" editor-type-id="text-editor">
-        <state relative-caret-position="1232">
-          <caret line="77" column="21" lean-forward="false" selection-start-line="77" selection-start-column="21" selection-end-line="77" selection-end-column="21" />
-          <folding />
-        </state>
-      </provider>
-    </entry>
-    <entry file="file://$PROJECT_DIR$/../table/node_modules/@crabel/doc-templ/tmpl/layout.tmpl">
-      <provider selected="true" editor-type-id="text-editor">
-        <state relative-caret-position="576">
-          <caret line="36" column="0" lean-forward="false" selection-start-line="36" selection-start-column="0" selection-end-line="36" selection-end-column="0" />
-          <folding />
-        </state>
-      </provider>
-    </entry>
-    <entry file="file://$PROJECT_DIR$/../table/node_modules/@crabel/doc-templ/static/styles/jsdoc.css">
-      <provider selected="true" editor-type-id="text-editor">
-        <state relative-caret-position="1616">
-          <caret line="270" column="4" lean-forward="false" selection-start-line="270" selection-start-column="4" selection-end-line="270" selection-end-column="4" />
-=======
+          <folding />
+        </state>
+      </provider>
+    </entry>
+    <entry file="file://$PROJECT_DIR$/../field-checker/index.js">
+      <provider selected="true" editor-type-id="text-editor">
         <state relative-caret-position="975">
           <caret line="65" column="67" lean-forward="false" selection-start-line="65" selection-start-column="67" selection-end-line="65" selection-end-column="67" />
->>>>>>> 69cefcfc
           <folding />
         </state>
       </provider>
